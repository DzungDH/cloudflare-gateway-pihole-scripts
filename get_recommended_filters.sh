--- conflicted
+++ resolved
@@ -1,10 +1,6 @@
 #!/bin/bash
 
-<<<<<<< HEAD
 source $(dirname "$0")/lib/helpers.sh
-=======
-source "$(dirname "$0")/helpers.sh"
->>>>>>> b667585c
 
 # declare an array of urls
 urls=(
