--- conflicted
+++ resolved
@@ -159,12 +159,8 @@
           "Filter lists created by Cloudflare Gateway Pi-hole Scripts. Avoid editing this rule. Changing the name of this rule will break the script.",
         enabled: true,
         action: "block",
-<<<<<<< HEAD
-        filters: ["dns"],
         rule_settings: { "block_page_enabled": BLOCK_PAGE_ENABLED },
-=======
         filters,
->>>>>>> a1a09f52
         traffic: wirefilterExpression,
       }),
     });
